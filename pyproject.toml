--- conflicted
+++ resolved
@@ -17,7 +17,15 @@
     "claude-code-sdk>=0.0.14",
 ]
 
-<<<<<<< HEAD
+[project.optional-dependencies]
+dev = [
+    "black>=24.0.0",
+    "pytest>=8.0.0",
+    "pytest-asyncio>=0.23.0",
+    "requests>=2.32.0",
+    "openai>=1.0.0",
+]
+
 [tool.poetry.dependencies]
 python = "^3.10"
 fastapi = "^0.115.0"
@@ -29,16 +37,6 @@
 python-multipart = "^0.0.18"
 claude-code-sdk = "^0.0.14"
 slowapi = "^0.1.9"
-=======
-[project.optional-dependencies]
-dev = [
-    "black>=24.0.0",
-    "pytest>=8.0.0",
-    "pytest-asyncio>=0.23.0",
-    "requests>=2.32.0",
-    "openai>=1.0.0",
-]
->>>>>>> 1fd234aa
 
 [project.scripts]
 claude-wrapper = "main:run_server"
